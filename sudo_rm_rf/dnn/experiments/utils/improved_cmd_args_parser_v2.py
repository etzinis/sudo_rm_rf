"""!
@brief Improved Experiment Argument Parser for SudoRmRf

@author Efthymios Tzinis {etzinis2@illinois.edu}
@copyright University of Illinois at Urbana-Champaign
"""

import argparse


def get_args():
    """! Command line parser """
    parser = argparse.ArgumentParser(
        description='Experiment Argument Parser')
    # ===============================================
    # Datasets arguments
    parser.add_argument("--train", type=str, nargs='+',
                        help="Training dataset",
                        default=None,
                        choices=['WHAM', 'LIBRI2MIX', 'MUSDB', 'FUSS'])
    parser.add_argument("--val", type=str, nargs='+',
                        help="Validation dataset",
                        default=None,
                        choices=['WHAM', 'LIBRI2MIX', 'MUSDB', 'FUSS'])
    parser.add_argument("--test", type=str, nargs='+',
                        help="Test dataset",
                        default=None,
                        choices=['WHAM', 'LIBRI2MIX', 'MUSDB', 'FUSS'])
    parser.add_argument("--train_val", type=str, nargs='+',
                        help="Validation on the training data",
                        default=None,
                        choices=['WHAM', 'LIBRI2MIX'])
    parser.add_argument("--n_train", type=int,
                        help="""Reduce the number of training 
                                samples to this number.""", default=0)
    parser.add_argument("--n_val", type=int,
                        help="""Reduce the number of evaluation 
                                samples to this number.""", default=0)
    parser.add_argument("--n_test", type=int,
                        help="""Reduce the number of test 
                                    samples to this number.""", default=0)
    parser.add_argument("--n_train_val", type=int,
                        help="""Reduce the number of evaluation 
                             samples on the training set.""", default=0)
    parser.add_argument("--audio_timelength", type=float,
                        help="""The timelength of the audio that you want 
                                to load in seconds.""",
                        default=4.)
    parser.add_argument("--min_or_max", type=str,
                        help="""Min or max if this applies to the dataset 
                        that you use. Min means that the mixture is going to 
                        be cropped at the minimum of all sources and for max 
                        is going to be zero-padded""",
                        default='min',
                        choices=['min', 'max'])
    parser.add_argument("--zero_pad_audio", action='store_true',
                        help="""If a specific timelength is required all 
                        audio sources and mixtures are going to be zero 
                        padded in order to have the required length. If not 
                        and a specific timelegth is required then the files 
                        with less than required legth are not going to be 
                        used.""", default=False)
    parser.add_argument("--normalize_audio", action='store_true',
                        help="""Normalize using mean and standard deviation 
                        before processing each audio file.""",
                        default=False)
    # ===============================================
    # Separation task arguments
    parser.add_argument("--n_channels", type=int,
                        help="""The number of mixture channels.""",
                        default=1, choices=[1, 2])
    parser.add_argument("--min_num_sources", type=int,
                        help="""The minimum number of sources in a mixture.""",
                        default=1)
    parser.add_argument("--max_num_sources", type=int,
                        help="""The maximum number of sources in a mixture.""",
                        default=4)
    parser.add_argument("--separation_task", type=str,
                        help="The separation task you would like to perform, "
                             "some of the tasks might not be available for "
                             "specific datasets.",
                        default=None,
                        choices=['enhance_single_white_noise',
                                 'enhance_single', 'enhance_both',
                                 'sep_clean', 'sep_noisy'])
    # ===============================================
    # Training params
    parser.add_argument("-bs", "--batch_size", type=int,
                        help="""The number of samples in each batch. 
                                Warning: Cannot be less than the number of 
                                the validation samples""", default=4)
    parser.add_argument("--n_epochs", type=int,
                        help="""The number of epochs that the 
                            experiment should run""", default=500)
    parser.add_argument("-lr", "--learning_rate", type=float,
                        help="""Initial Learning rate""", default=1e-3)
    parser.add_argument("--divide_lr_by", type=float,
                        help="""The factor that the learning rate 
                            would be divided by""", default=3.)
    parser.add_argument("--patience", type=int,
                        help="""Patience until reducing the learning rate .""",
                        default=5)
    parser.add_argument("--optimizer", type=str,
                        help="""The optimizer that you want to use""",
                        default="adam",
                        choices=['adam', 'radam'])
    parser.add_argument("--clip_grad_norm", type=float,
                        help="""The norm value which all gradients 
                            are going to be clipped, 0 means that no 
                            grads are going to be clipped""",
                        default=5.)
    parser.add_argument("-fs", type=int,
                        help="""Sampling rate of the audio.""", default=8000)
    # ===============================================
    # CometML experiment configuration arguments
    parser.add_argument("-tags", "--cometml_tags", type=str,
                        nargs="+", help="""A list of tags for the cometml 
                            experiment.""",
                        default=[])
    parser.add_argument("--experiment_name", type=str,
                        help="""Name of current experiment""",
                        default=None)
    parser.add_argument("--project_name", type=str,
                        help="""Name of current experiment""",
                        default="yolo_experiment")
    # ===============================================
    # Device params
    parser.add_argument("-cad", "--cuda_available_devices", type=str,
                        nargs="+",
                        help="""A list of Cuda IDs that would be 
                            available for running this experiment""",
                        default=['0'],
                        choices=['0', '1', '2', '3'])
    parser.add_argument("--n_jobs", type=int,
                        help="""The number of cpu workers for 
                                        loading the data, etc.""", default=4)
    # ===============================================
    # Local experiment logging
    parser.add_argument("-elp", "--experiment_logs_path", type=str,
                        help="""Path for logging experiment's audio.""",
                        default=None)
    parser.add_argument("-mlp", "--metrics_logs_path", type=str,
                        help="""Path for logging metrics.""",
                        default=None)
    # ===============================================
    # Separation model (SuDO-RM-RF) params
    parser.add_argument("--out_channels", type=int,
                        help="The number of channels of the internal "
                             "representation outside the U-Blocks.",
                        default=128)
    parser.add_argument("--in_channels", type=int,
                        help="The number of channels of the internal "
                             "representation inside the U-Blocks.",
                        default=512)
    parser.add_argument("--num_blocks", type=int,
                        help="Number of the successive U-Blocks.",
                        default=16)
    parser.add_argument("--upsampling_depth", type=int,
                        help="Number of successive upsamplings and "
                             "effectively downsampling inside each U-Block. "
                             "The aggregation of all scales is performed by "
                             "addition.",
                        default=5)
    parser.add_argument("--group_size", type=int,
                        help="The number of individual computation groups "
                             "applied if group communication module is used.",
                        default=16)
    parser.add_argument("--enc_kernel_size", type=int,
                        help="The width of the encoder and decoder kernels.",
                        default=21)
    parser.add_argument("--enc_num_basis", type=int,
                        help="Number of the encoded basis representations.",
                        default=512)

    # Attentive sudo parameters
    parser.add_argument("--att_dims", type=int,
                        help="The number of attention depth.",
                        default=256)
    parser.add_argument("--att_n_heads", type=int,
                        help="The number of attention heads.",
                        default=4)
    parser.add_argument("--att_dropout", type=float,
                        help="The dropout rate inside the attention layers.",
                        default=0.1)

    parser.add_argument("--model_type", type=str,
                        help="The type of model you would like to use.",
                        default='relu',
                        choices=['relu', 'softmax', 'groupcomm',
                                 'groupcomm_v2', 'causal',
<<<<<<< HEAD
                                 'attention', 'attention_v2'])
=======
                                 'attention', 'sepformer'])
>>>>>>> ffa0cd50
    return parser.parse_args()<|MERGE_RESOLUTION|>--- conflicted
+++ resolved
@@ -188,9 +188,7 @@
                         default='relu',
                         choices=['relu', 'softmax', 'groupcomm',
                                  'groupcomm_v2', 'causal',
-<<<<<<< HEAD
-                                 'attention', 'attention_v2'])
-=======
-                                 'attention', 'sepformer'])
->>>>>>> ffa0cd50
+                                 'attention', 'attention_v2',
+                                 'sepformer'])
+
     return parser.parse_args()